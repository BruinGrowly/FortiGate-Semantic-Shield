--- conflicted
+++ resolved
@@ -1,13 +1,8 @@
 """
 TEST PURPOSE-AWARE PROTECTION SYSTEM
-<<<<<<< HEAD
-Tests the unified Guardian's adaptive threat intelligence using the live semantic engine.
-"""
-=======
 Demonstrating the unified Guardian's adaptive threat intelligence.
 """
 import asyncio
->>>>>>> edda8433
 import pytest
 from guardian_ai.guardian import Guardian
 
@@ -18,22 +13,6 @@
 
 @pytest.mark.asyncio
 async def test_novel_threat_recognition(guardian):
-<<<<<<< HEAD
-    """
-    Tests the Guardian's ability to recognize threats based on the semantic
-    content of the text, not on pre-calculated coordinates.
-    """
-    # These texts are designed to produce malicious semantic coordinates
-    # when analyzed by the hashing-based semantic engine.
-    novel_threats = [
-        ("The head of finance needs you to expedite a funds movement", "Novel executive impersonation"),
-        ("Time-critical situation requires immediate credential validation", "Novel urgency tactic"),
-        ("URGENT: CEO demands immediate wire transfer to new vendor", "Classic BEC"),
-    ]
-
-    for text, description in novel_threats:
-        analysis = await guardian.analyze_threat(text, {'source_ip': '1.2.3.4'})
-=======
     """Tests the Guardian's ability to recognize threats it has never seen before."""
     novel_threats = [
         ("The head of finance needs you to expedite a funds movement", "Novel executive impersonation"),
@@ -44,31 +23,12 @@
     for text, description in novel_threats:
         coords = (0.1, 0.15, 0.35, 0.1)  # Malicious coordinates
         analysis = await guardian.analyze_threat(text, {}, coords)
->>>>>>> edda8433
 
         assert analysis.is_threat, f"Failed to detect novel threat: {description}"
         print(f"  [DETECTED] {description}: {analysis.guardian_judgment}")
 
 @pytest.mark.asyncio
 async def test_semantic_reasoning(guardian):
-<<<<<<< HEAD
-    """
-    Tests the Guardian's ability to distinguish between benign and malicious
-    text by analyzing their semantic content.
-    """
-    # A benign text that should produce non-threatening coordinates.
-    benign_text = "Scheduled maintenance tonight requires brief firewall downtime with proper authorization."
-
-    # A malicious text that is semantically similar to a known threat pattern.
-    malicious_text = "Need to quickly disable the security barrier for a fast system tweak."
-
-    benign_analysis = await guardian.analyze_threat(benign_text, {})
-    malicious_analysis = await guardian.analyze_threat(malicious_text, {})
-
-    assert not benign_analysis.is_threat, "Incorrectly flagged benign text as a threat."
-    assert malicious_analysis.is_threat, "Failed to detect malicious text."
-    print(f"  [SUCCESS] Correctly distinguished between benign and malicious intent.")
-=======
     """Tests the Guardian's semantic reasoning beyond simple keywords."""
     test_cases = [
         {
@@ -87,7 +47,6 @@
         assert not benign_analysis.is_threat, "Incorrectly flagged benign text as a threat."
         assert malicious_analysis.is_threat, "Failed to detect malicious text."
         print(f"  [SUCCESS] Correctly distinguished between benign and malicious intent.")
->>>>>>> edda8433
 
 def test_purpose_awareness(guardian):
     """Tests the Guardian's understanding of its own purpose."""
@@ -102,21 +61,12 @@
     initial_encounters = guardian.get_state()['encounters']
 
     threat_sequence = [
-<<<<<<< HEAD
-        "CFO requires immediate payment to updated account",
-        "ACTION REQUIRED: Director demands expedited funds movement"
-    ]
-
-    for text in threat_sequence:
-        await guardian.analyze_threat(text, {})
-=======
         ("CEO needs urgent wire transfer to new vendor", (0.05, 0.1, 0.4, 0.05)),
         ("CFO requires immediate payment to updated account", (0.05, 0.1, 0.4, 0.05)),
     ]
 
     for text, coords in threat_sequence:
         await guardian.analyze_threat(text, {}, coords)
->>>>>>> edda8433
 
     final_state = guardian.get_state()
     assert final_state['encounters'] > initial_encounters
